from typing import List, Optional

import torch
from fms.models.hf import _fms_to_hf_adapt_map
from transformers import PretrainedConfig, PreTrainedModel

from fms_extras.models.speculator import MLPSpeculator


class MLPSpeculatorConfig(PretrainedConfig):
    model_type = "mlp_speculator"

    attribute_map = {
        "hidden_size": "emb_dim",
    }

    def __init__(
        self,
        vocab_size: int = 32000,
        emb_dim: int = 4096,
        inner_dim: int = 0,
        n_predict: int = 3,
        top_k_tokens_per_head: List[int] = [5, 4, 3],
        n_candidates: int = 5,
        tie_weights: bool = False,
        scale_input: bool = False,
        **kwargs
    ):
        """
        Initialize an MLPSpeculatorConfig

        Args:
            vocab_size: int
                the model vocab size
            emb_dim: int
                the model embedding dimension
            inner_dim: int
                the inner dimension of the model. If 0, will be the emb_dim.
            n_predict: int
                the number of lookaheads for the speculator
            top_k_tokens_per_head: List[int]
                Number of tokens to consider from each head when forming the candidate tree.
                For each candidate branch in the tree, head n produces topk[n] additional sub-branches.
            n_candidates: int
                number of child candidates to create per sequence
            tie_weights : bool
                If true, use a single set of weights for every model head/stage after the first.
                The initial projection from the base model may have a different size, so that stays separate.
            scale_input: bool
                If true, apply an extra layernorm to the initial state vector input.
                Helps training dynamics, particularly when base model output has unusual scale.
        """
        assert len(top_k_tokens_per_head) == n_predict
        self.vocab_size = vocab_size
        self.emb_dim = emb_dim
        self.inner_dim = inner_dim
        self.n_predict = n_predict
        self.top_k_tokens_per_head = top_k_tokens_per_head
        self.n_candidates = n_candidates
        self.tie_weights = tie_weights
        self.scale_input = scale_input
        super().__init__(**kwargs)


class MLPSpeculatorPreTrainedModel(PreTrainedModel):
    """
    Huggingface MLPSpeculator which provides loading/saving in huggingface
    """

    config_class = MLPSpeculatorConfig

    def __init__(
        self, config: MLPSpeculatorConfig, speculator: Optional[MLPSpeculator] = None
    ):
        super().__init__(
            config=config,
            emb_dim=config.emb_dim,
            inner_dim=config.inner_dim,
            vocab_size=config.vocab_size,
            n_predict=config.n_predict,
            tie_weights=config.tie_weights,
            scale_input=config.scale_input,
        )
        if speculator is None:
            self.speculator = MLPSpeculator(
<<<<<<< HEAD
                config.emb_dim, config.inner_dim, config.vocab_size, config.n_predict, tie_weights=config.tie_weights, scale_input=config.scale_input
=======
                config.emb_dim,
                config.inner_dim,
                config.vocab_size,
                config.n_predict,
                tie_weights=config.tie_weights,
                scale_input=config.scale_input,
>>>>>>> b1937db3
            )
            self.speculator.reset_parameters()
        else:
            self.speculator = speculator

    @classmethod
    def from_fms_model(
        cls,
        model: MLPSpeculator,
        top_k_tokens_per_head: List[int],
        n_candidates: int,
        tie_weights: bool = False,
        scale_input: bool = False,
        *args,
        **kwargs
    ):
        config = MLPSpeculatorConfig(
            vocab_size=model.vsize,
            emb_dim=model.emb_dim,
            inner_dim=model.inner_dim,
            n_predict=model.n_predict,
            top_k_tokens_per_head=top_k_tokens_per_head,
            n_candidates=n_candidates,
            tie_weights=tie_weights,
            scale_input=scale_input,
        )
        return cls(config, model)

    def generate_suffixes(
        self,
        state: torch.Tensor,
        ind: torch.Tensor,
        topk: List[int] = [5, 4, 3],
        n: int = 5,
    ) -> torch.Tensor:
        """
        FOR INFERENCE
        Generate tree of candidate sequences.
        ...
        Args
        ----
        state : torch.Tensor
            Most recent embedding vector from the base model (pre-classification head).
            Expects size [b 1 d] where b is batch size and d is model width.
        ind : torch.Tensor
            Token indices of the base model's most recent predicted token(s).
            Expects size [b 1] where b is batch size.
        topk : List(int)
            Number of tokens to consider from each head when forming the candidate tree.
            For each candidate branch in the tree, head n produces topk[n] additional sub-branches.
        n : int
            Given the final tree of prod(topk) candidates, return only the top n most confident.
        ...
        Output : torch.Tensor
            The tensor of most likely candidate sequences.
            Has size [b n self.n_predict], where b is batch size and n is provided above.
        """
        return self.speculator.generate_suffixes(state, ind, topk, n)

    def forward(
        self,
        state: torch.Tensor,
        inds: torch.Tensor,
    ) -> torch.Tensor:
        """
        FOR TRAINING
        A parallel forward pass on pre-existing ground-truth tokens in pretraining contexts.
        Produces self.n_predict predicted tokens for each token embedding in state.
        Inds requires self.n_predict extra tokens on the right to "simulate" recursive
        behavior for end positions.
        ...
        Args
        ----
        state : torch.Tensor
            Embedding vectors from the base model for a given sequence.
            Expects size [b n d] where b is batch size, n is seq len, and d is model width.
        inds : torch.Tensor
            Ground-truth token indices. inds[:,i] is the prediction coming from state[:,i]
            (or the legal fiction ground truth corresponding to that prediction).
            Expects size [b n+self.n_predict].
        ...
        Output : torch.Tensor
            Prediction logits at each position, for each head of the speculator.
            Has size [self.n_predict b n v] where v is vocab size.
        """
        return self.speculator(state, inds)

    def reset_parameters(self):
        self.speculator.reset_parameters()


_fms_to_hf_adapt_map[MLPSpeculator] = MLPSpeculatorPreTrainedModel<|MERGE_RESOLUTION|>--- conflicted
+++ resolved
@@ -83,16 +83,12 @@
         )
         if speculator is None:
             self.speculator = MLPSpeculator(
-<<<<<<< HEAD
-                config.emb_dim, config.inner_dim, config.vocab_size, config.n_predict, tie_weights=config.tie_weights, scale_input=config.scale_input
-=======
                 config.emb_dim,
                 config.inner_dim,
                 config.vocab_size,
                 config.n_predict,
                 tie_weights=config.tie_weights,
                 scale_input=config.scale_input,
->>>>>>> b1937db3
             )
             self.speculator.reset_parameters()
         else:
