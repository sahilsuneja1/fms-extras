import math
from typing import Dict, List, Tuple

import torch
import torch.nn as nn
import torch.nn.functional as F
from fms import models
from fms.modules.layernorm import LayerNormParameterized
from fms.utils import serialization


class MLPSpeculator(nn.Module):
    """
    This is a simple MLP-based speculator that functions similarly to Medusa
    (https://arxiv.org/abs/2401.10774), ingesting context via the final embedding
    vector from the base model. However, this model also conditions on previously
    predicted tokens, similarly to an RNN, allowing it to generate better-quality n-grams.

    The architecture is as flat and simple as possible: for each prediction head,
    the current state vector is projected into a new latent space and added to the
    previous token's embedding. This sum goes through layernorm and activation, forming
    the new state vector. This state predicts the next token (or set of candidate tokens)
    for the current head, and then is passed on to the next.
    ...
    Args
    ----
    emb_dim : int
        Dimensionality of the input vector from the base model.
    inner_dim : int
        Latent dimensionality of the speculator model.
    vocab_size : int
        Number of entries in the tokenizer associated with the base model.
    n_predict : int
        Number of heads / number of tokens to guess ahead. Model size and speed scale with this value.
    tie_weights : bool
        If true, use a single set of weights for every model head/stage after the first.
        The initial projection from the base model may have a different size, so that stays separate.
    """

    def __init__(
        self,
        emb_dim=4096,
        inner_dim=0,
        vocab_size=32000,
        n_predict=3,
        tie_weights=False,
        scale_input=False,
    ):
        super().__init__()
        self.n_predict = n_predict
        self.emb_dim = emb_dim
        inner_dim = inner_dim if inner_dim != 0 else emb_dim
        self.inner_dim = inner_dim
        self.vsize = vocab_size
        self.scale_input = scale_input
        self.emb = nn.ModuleList(
            [nn.Embedding(vocab_size, inner_dim) for _ in range(n_predict)]
        )
        self.proj = nn.ModuleList(
            [
                nn.Linear((emb_dim if i == 0 else inner_dim), inner_dim, bias=False)
                for i in range(n_predict)
            ]
        )
        self.head = nn.ModuleList(
            [nn.Linear(inner_dim, vocab_size, bias=False) for _ in range(n_predict)]
        )
        self.ln = nn.ModuleList(
            [
                LayerNormParameterized(
                    inner_dim, elementwise_shift=True, elementwise_scale=True
                )
                for _ in range(n_predict)
            ]
        )
        if self.scale_input:
            self.ln0 = LayerNormParameterized(
                emb_dim, elementwise_shift=False, elementwise_scale=False
            )
        # Weights ensure that state_0 accounts for 50% of state magnitude by final head in expectation
        self.state_weight = 0.5 ** (0.5 / n_predict)
        self.emb_weight = math.sqrt((1 - self.state_weight**2) * (self.inner_dim / 2))
        self.activation = nn.GELU()

        # Handle weight tying as specified
        if tie_weights:
            assert (
                n_predict > 1
            ), "You cannot tie weights between stages when only 1 exists"

            for emb in self.emb:
                emb.weight = self.emb[0].weight

            for head in self.head:
                head.weight = self.head[0].weight

            for ln in self.ln:
                ln.weight = self.ln[0].weight
                ln.bias = self.ln[0].bias

            # Since first proj has different size, allow different initial proj from base into model
            for i in range(2, n_predict):
                self.proj[i].weight = self.proj[1].weight

    def reset_parameters(self):
        for m in self.modules():
            if isinstance(m, nn.Embedding) or isinstance(m, nn.Linear):
                nn.init.trunc_normal_(m.weight, 0, 1 / math.sqrt(self.inner_dim))
            elif isinstance(m, LayerNormParameterized) and hasattr(m, "weight"):
                m.weight.data.fill_(1)
                m.bias.data.zero_()

    def generate_suffixes(
        self,
        state: torch.Tensor,
        ind: torch.Tensor,
        topk: List[int] = [5, 4, 3],
        n: int = 5,
    ) -> torch.Tensor:
        """
        FOR INFERENCE
        Generate tree of candidate sequences.
        ...
        Args
        ----
        state : torch.Tensor
            Most recent embedding vector from the base model (pre-classification head).
            Expects size [b 1 d] where b is batch size and d is model width.
        ind : torch.Tensor
            Token indices of the base model's most recent predicted token(s).
            Expects size [b 1] where b is batch size.
        topk : List(int)
            Number of tokens to consider from each head when forming the candidate tree.
            For each candidate branch in the tree, head n produces topk[n] additional sub-branches.
        n : int
            Given the final tree of prod(topk) candidates, return only the top n most confident.
        ...
        Output : torch.Tensor
            The tensor of most likely candidate sequences.
            Has size [b n self.n_predict], where b is batch size and n is provided above.
        """
        # k indicates # of candidates
        # h indicates # of generated tokens
        b = state.size(0)
        k = math.prod(topk)
        out = torch.empty(
            b, 1, k, self.n_predict, device=state.device
        ).int()  # b 1 k h -> b k 1 h
        log_probs = torch.zeros(b, 1, k, device=state.device)  # b 1 k -> b k 1
        assert (
            len(topk) == self.n_predict
        ), f"You must provide a topk number for each head ({self.n_predict} heads, {len(topk)} provided)"
        if self.scale_input:
            state = self.ln0(state) / (2**0.5)
        for i in range(self.n_predict):
            # Project and predict
            z = self.emb[i](ind)  # b k d
            state = self.proj[i](state)
            # Weighted add of state_weight*state and emb_weight*z
            # Let subsequent LN take care of denominator
            # state_weight is close to 1, so shouldn't be any precision issues
            state = torch.add(state, z, alpha=self.emb_weight / self.state_weight)
            state = self.activation(self.ln[i](state))  # b k d
            probs = F.log_softmax(self.head[i](state), dim=2)  # b k v
            probs, preds = probs.topk(topk[i], dim=2)  # b k k'

            # Update candidate set with new predictions, repeating shared prefixes as needed
            out = out.view(b, preds.size(1) * preds.size(2), -1, self.n_predict)
            out[:, :, :, i] = preds.view(b, -1, 1)

            # Update state, log_probs and ind for new predictions
            state = state.unsqueeze(2).expand(-1, -1, topk[i], -1)  # b k k' d
            state = state.reshape(b, -1, state.size(3))  # b kk' d
            ind = preds.view(b, -1)  # b kk'
            log_probs = log_probs.view(b, probs.size(1) * probs.size(2), -1)
            log_probs = log_probs.add(probs.view(b, -1, 1))

        # Take only top n best guesses
        out = out.view(b, k, self.n_predict)
        log_probs = log_probs.view(b, k)
        best_guesses = log_probs.topk(n, dim=1)[1]  # b k
        return out.gather(
            1, best_guesses.unsqueeze(2).expand(-1, -1, self.n_predict)
        )  # b n h

    def forward(
        self,
        state: torch.Tensor,
        inds: torch.Tensor,
    ) -> torch.Tensor:
        """
        FOR TRAINING
        A parallel forward pass on pre-existing ground-truth tokens in pretraining contexts.
        Produces self.n_predict predicted tokens for each token embedding in state.
        Inds requires self.n_predict extra tokens on the right to "simulate" recursive
        behavior for end positions.
        ...
        Args
        ----
        state : torch.Tensor
            Embedding vectors from the base model for a given sequence.
            Expects size [b n d] where b is batch size, n is seq len, and d is model width.
        inds : torch.Tensor
            Ground-truth token indices. inds[:,i] is the prediction coming from state[:,i]
            (or the legal fiction ground truth corresponding to that prediction).
            Expects size [b n+self.n_predict].
        ...
        Output : torch.Tensor
            Prediction logits at each position, for each head of the speculator.
            Has size [self.n_predict b n v] where v is vocab size.
        """
        out = []
        if self.scale_input:
            state = self.ln0(state) / (2**0.5)
        for i in range(self.n_predict):
            z = self.emb[i](inds[:, i : i + state.size(1)])  # b n d
            state = self.proj[i](state)
            # Weighted add of state_weight*state and emb_weight*z
            # Let subsequent LN take care of denominator
            # state_weight is close to 1, so shouldn't be any precision issues
            state = torch.add(state, z, alpha=self.emb_weight / self.state_weight)
            state = self.activation(self.ln[i](state))  # b n d
            out.append(self.head[i](state))  # b n v
        return torch.stack(out, dim=0)  # h b n v


def apply_index_map(
    inp: torch.Tensor, inds: torch.Tensor, dim: int = 0
) -> torch.Tensor:
    """
    Applies index map to specified dimension of input tensor. Used for batch flattening/unflattening.

    More precisely, takes input of size ([...], n, [...]), with n in the dim-th dimension,
    and tensor of indices of size (a, ..., z). Using those indices we draw from the input
    on dimension dim, to create output tensor with size ([...], (a, ..., z), [...]).

    i.e. if dim=0, inp has size (6,3,2), and inds has size (8,4), then:
    1) max(inds) < 6
    2) output has size (8,4,3,2)
    3) the output contains repeated values (8*4 > 6)

    Args:
        inp: torch.Tensor
            tensor of inputs
        inds: torch.Tensor
            tensor of indices
        dim: int
            dimension to index on

    Returns:
        torch.Tensor
            output tensor with new size ([...], (a, ..., z), [...])
    """
    inds_shape = inds.size()
    inp_shape = inp.size()
    out = inp.index_select(dim, inds.view(-1))
    return out.view(*inp_shape[:dim], *inds_shape, *inp_shape[dim + 1 :])


def flatten_batch(inp: torch.Tensor) -> Tuple[torch.Tensor, torch.Tensor, torch.Tensor]:
    """
    Takes a speculator suffix tree: a bsize x n_candidates x candidate_len rectangular batch
    of token indices, and flattens it while removing redundant tokens.

    For example, given:

    a b c
    a b d
    a e f

    Tokens 'a b' in line 2 and token 'a' in line 3 are functionally equivalent to 'a b' in
    line 1, so the flattened batch returns `a b c d e f`

    Args:
        inp: torch.Tensor
            speculator suffix tree

    Returns:
        Tuple[torch.Tensor, torch.Tensor, torch.Tensor]
            1) the flattened, pruned input
            2) a tensor, sized as input, mapping each input token to its slot in output
            3) a tensor, sized as output, mapping each output token to its slot in the flattened input
    """
    unflat_map = torch.zeros_like(inp, dtype=torch.int)
    inp_list = inp.tolist()
    flat_map = []
    batch_offset = 0
    # Generate the flatten/unflatten maps
    for b, candidate_set in enumerate(inp_list):
        lineages: Dict[
            Tuple[List[int]], int
        ] = {}  # Prefix : n unique prefixes observed so far
        for k, candidate in enumerate(candidate_set):
            for n in range(len(candidate)):
                lineage = tuple(candidate[: n + 1])
                if lineage in lineages:
                    # Token is redundant
                    unflat_map[b, k, n] = lineages[lineage] + batch_offset
                else:
                    # Token is not redundant
                    unflat_map[b, k, n] = len(lineages) + batch_offset
                    lineages[lineage] = len(lineages)
                    flat_map.append(
                        b * len(candidate_set) * len(candidate) + k * len(candidate) + n
                    )
        batch_offset += len(lineages)
    # Generate the flattened batch
    flat_map_tensor = torch.tensor(flat_map, device=inp.device, dtype=torch.int32)
    out = apply_index_map(inp.view(-1), flat_map_tensor, 0)
    return out, unflat_map, flat_map_tensor


_llama_7b = {"emb_dim": 4096, "vocab_size": 32000, "n_predict": 3, "inner_dim": 0}
_ibm_llama_7b_instruct_lab = {
    "emb_dim": 4096,
    "vocab_size": 32008,
    "n_predict": 5,
    "inner_dim": 0,
}

_llama_13b = {"emb_dim": 5120, "vocab_size": 32000, "n_predict": 3, "inner_dim": 4096}

_llama_13b_code = {
    "emb_dim": 5120,
    "vocab_size": 32016,
    "n_predict": 7,
    "inner_dim": 4096,
}

<<<<<<< HEAD
_llama_34b_code = {
    "emb_dim": 8192,
    "vocab_size": 32000,
    "n_predict": 5,
    "inner_dim": 8192,
    "scale_input": True,
    "tie_wts": True,
}

=======
>>>>>>> f97d939e
_llama3_8b_3_2b = {
    "emb_dim": 4096,
    "vocab_size": 128256,
    "n_predict": 4,
    "inner_dim": 3072,
}

<<<<<<< HEAD
_ibm_20b_code_instruct = {
    "emb_dim": 6144,
    "vocab_size": 49152,
    "n_predict": 4,
    "inner_dim": 4096,
}

_ibm_34b_code_instruct = {
    "emb_dim": 6144,
    "vocab_size": 49152,
    "n_predict": 5,
    "inner_dim": 6144,
    "scale_input": True,
    "tie_wts": True,
}

_llama3_70b_961m = {
    "emb_dim": 8192,
    "vocab_size": 128256,
    "n_predict": 4,
    "inner_dim": 3584,
    "scale_input": True,
    "tie_wts": True,
}

=======
>>>>>>> f97d939e
_architecture_name = "mlp_speculator"


def _mlp_speculator_factory_factory(variant_config_dict):
    def factory(**user_kwargs):
        return MLPSpeculator(**(variant_config_dict | user_kwargs))

    return factory


models.register_model(
    _architecture_name,
    "llama.7b.ibm_instruct_lab.1_4b",
    _mlp_speculator_factory_factory(_ibm_llama_7b_instruct_lab),
)

models.register_model(
    _architecture_name,
    "llama.7b.840m",
    _mlp_speculator_factory_factory(_llama_7b),
)
models.register_model(
    _architecture_name,
    "llama.13b.840m",
    _mlp_speculator_factory_factory(_llama_13b),
)
models.register_model(
    _architecture_name,
    "llama.13b.code.2b",
    _mlp_speculator_factory_factory(_llama_13b_code),
)
models.register_model(
    _architecture_name,
    "llama.34b.code.658m",
    _mlp_speculator_factory_factory(_llama_34b_code),
)
models.register_model(
    _architecture_name,
    "llama.llama3.8b.3_2b",
    _mlp_speculator_factory_factory(_llama3_8b_3_2b),
)
models.register_model(
    _architecture_name,
    "llama.llama3.70b.961m",
    _mlp_speculator_factory_factory(_llama3_70b_961m),
)

models.register_model(
    _architecture_name,
    "gpt_bigcode.ibm.20b.1_7b",
    _mlp_speculator_factory_factory(_ibm_20b_code_instruct),
)

models.register_model(
    _architecture_name,
    "gpt_bigcode.ibm.34b.680m",
    _mlp_speculator_factory_factory(_ibm_34b_code_instruct),
)

models.register_model(
    _architecture_name,
    "llama.llama3.8b.3_2b",
    _mlp_speculator_factory_factory(_llama3_8b_3_2b),
)


def _rename_hf_weights_to_fms(orig_sd):
    new_sd = {}
    for name, param in orig_sd.items():
        new_sd[name.replace("speculator.", "")] = param

    return new_sd


serialization.register_adapter(_architecture_name, "hf", _rename_hf_weights_to_fms)<|MERGE_RESOLUTION|>--- conflicted
+++ resolved
@@ -327,18 +327,15 @@
     "inner_dim": 4096,
 }
 
-<<<<<<< HEAD
 _llama_34b_code = {
     "emb_dim": 8192,
     "vocab_size": 32000,
     "n_predict": 5,
     "inner_dim": 8192,
     "scale_input": True,
-    "tie_wts": True,
-}
-
-=======
->>>>>>> f97d939e
+    "tie_weights": True,
+}
+
 _llama3_8b_3_2b = {
     "emb_dim": 4096,
     "vocab_size": 128256,
@@ -346,7 +343,6 @@
     "inner_dim": 3072,
 }
 
-<<<<<<< HEAD
 _ibm_20b_code_instruct = {
     "emb_dim": 6144,
     "vocab_size": 49152,
@@ -360,7 +356,7 @@
     "n_predict": 5,
     "inner_dim": 6144,
     "scale_input": True,
-    "tie_wts": True,
+    "tie_weights": True,
 }
 
 _llama3_70b_961m = {
@@ -369,11 +365,10 @@
     "n_predict": 4,
     "inner_dim": 3584,
     "scale_input": True,
-    "tie_wts": True,
-}
-
-=======
->>>>>>> f97d939e
+    "tie_weights": True,
+}
+
+
 _architecture_name = "mlp_speculator"
 
 
